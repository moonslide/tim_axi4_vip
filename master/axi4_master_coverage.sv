`ifndef AXI4_MASTER_COVERAGE_INCLUDED_
`define AXI4_MASTER_COVERAGE_INCLUDED_

//--------------------------------------------------------------------------------------------
// Class: master_coverage
// master_coverage determines the how much code is covered for better functionality of the TB.
//--------------------------------------------------------------------------------------------
class axi4_master_coverage extends uvm_subscriber #(axi4_master_tx);
  `uvm_component_utils(axi4_master_coverage)

  // Variable: axi4_master_agent_cfg_h
  // Declaring handle for master agent configuration class 
  axi4_master_agent_config axi4_master_agent_cfg_h;
 
  //-------------------------------------------------------
  // Covergroup: axi4_master_covergroup
  // Covergroup consists of the various coverpoints based on
  // no. of the variables used to improve the coverage.
  //-------------------------------------------------------
  covergroup axi4_master_covergroup with function sample (axi4_master_agent_config cfg, axi4_master_tx packet);
    option.per_instance = 1;

    //-------------------------------------------------------
    // Write channel signals 
    //-------------------------------------------------------
   
    AWLEN_CP : coverpoint packet.awlen {
      option.comment = "Write Address Length values";
      bins AWLEN_1      = {0};
      bins AWLEN_2      = {1};
      bins AWLEN_4      = {3};
      bins AWLEN_8      = {7};
      bins AWLEN_16     = {15};
      bins AWLEN_32     = {31};
      bins AWLEN_64     = {63};
      bins AWLEN_128    = {127};
      bins AWLEN_256    = {255};
      bins AWLEN_DEFAULT = default ;
    }

    AWBURST_CP : coverpoint packet.awburst {
      option.comment = "Write Address Burst values";
      bins READ_FIXED = {0};
      bins WRITE_INCR = {1}; 
      bins READ_WRAP  = {2};     
      illegal_bins ILLEGAL_BIN_OF_AWBURST = {3};     
    }

    AWSIZE_CP : coverpoint packet.awsize {
      option.comment = "Write Address size values";
      bins AWSIZE_1BYTE    = {0};
      bins AWSIZE_2BYTES   = {1};
      bins AWSIZE_4BYTES   = {2};
      bins AWSIZE_8BYTES   = {3};
      bins AWSIZE_16BYTES  = {4};
      bins AWSIZE_32BYTES  = {5};
      bins AWSIZE_64BYTES  = {6};
      bins AWSIZE_128BYTES = {7};
    }

    AWLOCK_CP :coverpoint packet.awlock {
      option.comment= "Write Address Lock values";
      bins AWLOCK[] = {0,1};
    }

    AWCACHE_CP : coverpoint packet.awcache {
      option.comment = "Write Address Cache values";
      bins WRITE_BUFFERABLE     = {0};
      bins WRITE_MODIFIABLE     = {1};
      bins WRITE_OTHER_ALLOCATE = {2}; 
      bins WRITE_ALLOCATE       = {3};
    }

    AWPROT_CP : coverpoint packet.awprot {
      option.comment = "Write Address Protection values";
      bins AWPROT[] = {[0:$]};
    }

    AWID_CP : coverpoint packet.awid {
      option.comment = "Write Address ID values";
      bins AWID[] = {[0:$]};
    }

    BRESP_CP : coverpoint packet.bresp {
      option.comment    = "Write Response values";
      bins WRITE_OKAY   = {0};
      bins WRITE_EXOKAY = {1};
      bins WRITE_SLVERR = {2};
      bins WRITE_DECERR = {3};
    }

    //-------------------------------------------------------
    // Read channel signals 
    //-------------------------------------------------------
    
    ARLEN_CP : coverpoint packet.arlen {
      option.comment = "Read Address Length values";
      bins ARLEN_1   = {0};
      bins ARLEN_2   = {1};
      bins ARLEN_4   = {3};
      bins ARLEN_8   = {7};
      bins ARLEN_16  = {15};
      bins ARLEN_32  = {31};
      bins ARLEN_64  = {63};
      bins ARLEN_128 = {127};
      bins ARLEN_256 = {255};
      bins ARLEN_DEFAULT= default ;
    }

    ARBURST_CP : coverpoint packet.arburst {
      option.comment = "Read Address Burst values";
      bins READ_FIXED ={0};
      bins WRITE_INCR ={1}; 
      bins READ_WRAP  ={2};   
      illegal_bins ILLEGAL_BIN_OF_ARBURST = {3};   
    }

    ARSIZE_CP : coverpoint packet.arsize {
      option.comment = "Read Address Size values";
      bins ARSIZE_1BYTE    = {0};
      bins ARSIZE_2BYTES   = {1};
      bins ARSIZE_4BYTES   = {2};
      bins ARSIZE_8BYTES   = {3};
      bins ARSIZE_16BYTES  = {4};
      bins ARSIZE_32BYTES  = {5};
      bins ARSIZE_64BYTES  = {6};
      bins ARSIZE_128BYTES = {7};
    }

    ARLOCK_CP :coverpoint packet.arlock {
      option.comment= "Read Address Lock values";
      bins ARLOCK[] = {0,1};
    }

    ARCACHE_CP : coverpoint packet.arcache {
      option.comment = "Read Address Cache values";
      bins READ_BUFFERABLE = {0};
      bins READ_MODIFIABLE = {1};
      bins READ_OTHER_ALLOCATE = {2}; 
      bins READ_ALLOCATE = {3};
    }

    ARPROT_CP : coverpoint packet.arprot {
      option.comment = "Read Address Protection values";
      bins ARPROT[] = {[0:$]};
    }

    BID_CP : coverpoint packet.bid {
      option.comment = "Write Response values";
      bins BID[] = {[0:$]};
    }

    ARID_CP : coverpoint packet.rid {
      option.comment = "Read Address ID values";
      bins ARID[] = {[0:$]};
    }

    RID_CP : coverpoint packet.rid {
      option.comment = "Read ID values";
      bins RID[] = {[0:$]};
    }
    
    RRESP_CP : coverpoint packet.rresp {
      option.comment    = "Read Response values";
      bins READ_OKAY    = {0};
      bins READ_EXOKAY  = {1};
      bins READ_SLVERR  = {2};
      bins READ_DECERR  = {3};
    }

<<<<<<< HEAD
    // Address width can range from 1-64 bits according to the
    // AMBA AXI4 specification. Create a bin for each value so that
    // coverage hits only reflect the configured widths.
    ADDR_WIDTH_CP : coverpoint cfg.addr_width {
      bins width[] = {[1:64]};
    }

    // Data width is restricted to power-of-two values between
    // 8 and 1024 bits.  Create explicit bins for each legal value.
    DATA_WIDTH_CP : coverpoint cfg.data_width {
      bins DW_8    = {8};
      bins DW_16   = {16};
      bins DW_32   = {32};
      bins DW_64   = {64};
      bins DW_128  = {128};
      bins DW_256  = {256};
      bins DW_512  = {512};
      bins DW_1024 = {1024};
=======
    ADDR_WIDTH_CP : coverpoint cfg.addr_width {
      option.auto_bin_max = 64;
    }

    DATA_WIDTH_CP : coverpoint cfg.data_width {
      option.auto_bin_max = 8;
>>>>>>> 71963c05
    }
    

    TRANSFER_TYPE_CP : coverpoint packet.transfer_type {
      option.comment = "transfer type";
      bins BLOCKING_WRITE     = {0};
      bins BLOCKING_READ      = {1};
      bins NON_BLOCKING_WRITE = {2};
      bins NON_BLOCKING_READ  = {3};
    }

    //-------------------------------------------------------
    // Cross of coverpoints
    //-------------------------------------------------------

    AWLENGTH_CP_X_AWSIZE_X_AWBURST    :cross AWLEN_CP,AWSIZE_CP,AWBURST_CP;
    ARLENGTH_CP_X_ARSIZE_X_ARBURST    :cross ARLEN_CP,ARSIZE_CP,ARBURST_CP;
    BID_CP_X_BRESP_CP                 :cross BID_CP,BRESP_CP;
    RID_CP_X_RRESP_CP                 :cross BID_CP,BRESP_CP;
    AWBURST_CP_X_AWLEN_CP_X_AWSIZE_CP :cross AWBURST_CP,AWLEN_CP,AWSIZE_CP;
    ARBURST_CP_X_ARLEN_CP_X_ARSIZE_CP :cross ARBURST_CP,ARLEN_CP,ARSIZE_CP;
    ADDR_DATA_WIDTH_CP : cross ADDR_WIDTH_CP, DATA_WIDTH_CP;
    // TRANSFER_TYPE_CP_X_BURST_TYPE_CP  :cross TRANSFER_TYPE_CP,BURST_TYPE_CP;

  endgroup: axi4_master_covergroup


  //-------------------------------------------------------
  // Externally defined Tasks and Functions
  //-------------------------------------------------------
  extern function new(string name = "axi4_master_coverage", uvm_component parent = null);
  extern virtual function void write(axi4_master_tx t);
  extern virtual function void report_phase(uvm_phase phase);

endclass : axi4_master_coverage

//--------------------------------------------------------------------------------------------
// Construct: new
//
// Parameters:
//  name - axi4_master_coverage
//  parent - parent under which this component is created
//--------------------------------------------------------------------------------------------
function axi4_master_coverage::new(string name = "axi4_master_coverage",
                                 uvm_component parent = null);
  super.new(name, parent);
  axi4_master_covergroup =new();
endfunction : new

//--------------------------------------------------------------------------------------------
// Function: write
// sampling is done
//--------------------------------------------------------------------------------------------
function void axi4_master_coverage::write(axi4_master_tx t);
 `uvm_info(get_type_name(),$sformatf("Before calling SAMPLE METHOD"),UVM_HIGH);

  axi4_master_covergroup.sample(axi4_master_agent_cfg_h,t);

  `uvm_info(get_type_name(),"After calling SAMPLE METHOD",UVM_HIGH);
endfunction: write

//--------------------------------------------------------------------------------------------
// Function: report_phase
// Used for reporting the coverage instance percentage values
//--------------------------------------------------------------------------------------------
function void axi4_master_coverage::report_phase(uvm_phase phase);
  `uvm_info(get_type_name(),$sformatf("AXI4 Master Agent Coverage = %0.2f %%", axi4_master_covergroup.get_coverage()), UVM_NONE);
endfunction: report_phase

`endif
<|MERGE_RESOLUTION|>--- conflicted
+++ resolved
@@ -168,7 +168,7 @@
       bins READ_DECERR  = {3};
     }
 
-<<<<<<< HEAD
+
     // Address width can range from 1-64 bits according to the
     // AMBA AXI4 specification. Create a bin for each value so that
     // coverage hits only reflect the configured widths.
@@ -187,15 +187,7 @@
       bins DW_256  = {256};
       bins DW_512  = {512};
       bins DW_1024 = {1024};
-=======
-    ADDR_WIDTH_CP : coverpoint cfg.addr_width {
-      option.auto_bin_max = 64;
-    }
-
-    DATA_WIDTH_CP : coverpoint cfg.data_width {
-      option.auto_bin_max = 8;
->>>>>>> 71963c05
-    }
+
     
 
     TRANSFER_TYPE_CP : coverpoint packet.transfer_type {
