`ifndef AXI4_VIRTUAL_WRITE_READ_SEQ_INCLUDED_
`define AXI4_VIRTUAL_WRITE_READ_SEQ_INCLUDED_

//--------------------------------------------------------------------------------------------
// Class: axi4_virtual_write_read_seq
// Creates and starts the master and slave sequences
//--------------------------------------------------------------------------------------------
class axi4_virtual_write_read_seq extends axi4_virtual_base_seq;
  `uvm_object_utils(axi4_virtual_write_read_seq)

  //Variable: axi4_master seq
  //Instantiation of axi4_master seq handles
  axi4_master_bk_write_seq axi4_master_bk_write_seq_h;
  axi4_master_nbk_write_seq axi4_master_nbk_write_seq_h;
  axi4_master_bk_read_seq axi4_master_bk_read_seq_h;
  axi4_master_nbk_read_seq axi4_master_nbk_read_seq_h;

  //Variable: axi4_slave seq's
  //Instantiation of axi4_slave seq handles
  axi4_slave_bk_write_seq axi4_slave_bk_write_seq_h;
  axi4_slave_nbk_write_seq axi4_slave_nbk_write_seq_h;
  axi4_slave_bk_read_seq axi4_slave_bk_read_seq_h;
  axi4_slave_nbk_read_seq axi4_slave_nbk_read_seq_h;

  // Processes used earlier to synchronize slave sequences with the
  // master sequences were leaving background threads running forever
  // causing tests to hang.  These handles are no longer required
  // after replacing the infinite loops with bounded repeats.

  //-------------------------------------------------------
  // Externally defined Tasks and Functions
  //-------------------------------------------------------
  extern function new(string name = "axi4_virtual_write_read_seq");
  extern task body();
endclass : axi4_virtual_write_read_seq

//--------------------------------------------------------------------------------------------
// Construct: new
// Initialises new memory for the object
//
// Parameters:
//  name - axi4_virtual_write_read_seq
//--------------------------------------------------------------------------------------------
function axi4_virtual_write_read_seq::new(string name = "axi4_virtual_write_read_seq");
  super.new(name);
endfunction : new

//--------------------------------------------------------------------------------------------
// Task - body
// Creates and starts the data of master and slave sequences
//--------------------------------------------------------------------------------------------
task axi4_virtual_write_read_seq::body();
  axi4_master_bk_write_seq_h  = axi4_master_bk_write_seq::type_id::create("axi4_master_bk_write_seq_h");
  axi4_master_nbk_write_seq_h = axi4_master_nbk_write_seq::type_id::create("axi4_master_nbk_write_seq_h");
  axi4_master_bk_read_seq_h   = axi4_master_bk_read_seq::type_id::create("axi4_master_bk_read_seq_h");
  axi4_master_nbk_read_seq_h  = axi4_master_nbk_read_seq::type_id::create("axi4_master_nbk_read_seq_h");

  axi4_slave_bk_write_seq_h  = axi4_slave_bk_write_seq::type_id::create("axi4_slave_bk_write_seq_h");
  axi4_slave_nbk_write_seq_h = axi4_slave_nbk_write_seq::type_id::create("axi4_slave_nbk_write_seq_h");
  axi4_slave_bk_read_seq_h   = axi4_slave_bk_read_seq::type_id::create("axi4_slave_bk_read_seq_h");
  axi4_slave_nbk_read_seq_h  = axi4_slave_nbk_read_seq::type_id::create("axi4_slave_nbk_read_seq_h");

  `uvm_info(get_type_name(), $sformatf("DEBUG_MSHA :: Insdie axi4_virtual_write_read_seq"), UVM_NONE); 

<<<<<<< HEAD
  // Run a limited number of slave and master sequences.  Events are used
  // to serialize the blocking and non-blocking portions so that only one
  // sequence is active on a given sequencer at a time.  This mirrors the
  // original behaviour but terminates cleanly after a finite number of
  // iterations.

  event bk_sl_wr_done, bk_sl_rd_done, bk_mst_wr_done, bk_mst_rd_done;

  fork
    // Slave blocking write followed by non-blocking write
    begin : T1_BK_SL_WR
      for (int i = 0; i < 5; i++) begin
        `uvm_info(get_type_name(), $sformatf("BK_SL_WR iteration %0d", i), UVM_LOW)
        axi4_slave_bk_write_seq_h.start(p_sequencer.axi4_slave_write_seqr_h);
        -> bk_sl_wr_done;
      end
    end
    begin : T1_NBK_SL_WR
      for (int i = 0; i < 5; i++) begin
        @(bk_sl_wr_done);
        `uvm_info(get_type_name(), $sformatf("NBK_SL_WR iteration %0d", i), UVM_LOW)
=======
t
  // Run a limited number of slave and master sequences concurrently. Using a
  // single fork/join ensures that all threads complete before the sequence
  // exits, preventing leftover background processes from stalling subsequent
  // tests.
  // All threads are synchronized using a single fork/join block.  The
  // sequence no longer spawns infinite slave threads, so once each block
  // finishes the virtual sequence can return and the test ends normally.
  fork
    begin : T1_BK_SL_WR
      for (int i = 0; i < 5; i++) begin
        `uvm_info(get_type_name(), $sformatf("BK_SL_WR iteration %0d", i), UVM_LOW)

        axi4_slave_bk_write_seq_h.start(p_sequencer.axi4_slave_write_seqr_h);
      end
    end
    begin : T2_BK_SL_RD

        `uvm_info(get_type_name(), $sformatf("BK_SL_RD iteration %0d", i), UVM_LOW)

        axi4_slave_bk_read_seq_h.start(p_sequencer.axi4_slave_read_seqr_h);
      end
    end
    begin : T1_NBK_SL_WR

      for (int i = 0; i < 5; i++) begin
        `uvm_info(get_type_name(), $sformatf("NBK_SL_WR iteration %0d", i), UVM_LOW)

>>>>>>> 626a33ad
        axi4_slave_nbk_write_seq_h.start(p_sequencer.axi4_slave_write_seqr_h);
      end
    end

    // Slave blocking read followed by non-blocking read
    begin : T2_BK_SL_RD
      for (int i = 0; i < 3; i++) begin
        `uvm_info(get_type_name(), $sformatf("BK_SL_RD iteration %0d", i), UVM_LOW)
        axi4_slave_bk_read_seq_h.start(p_sequencer.axi4_slave_read_seqr_h);
        -> bk_sl_rd_done;
      end
    end
    begin : T2_NBK_SL_RD
<<<<<<< HEAD
      for (int i = 0; i < 3; i++) begin
        @(bk_sl_rd_done);
=======

      for (int i = 0; i < 3; i++) begin
>>>>>>> 626a33ad
        `uvm_info(get_type_name(), $sformatf("NBK_SL_RD iteration %0d", i), UVM_LOW)
        axi4_slave_nbk_read_seq_h.start(p_sequencer.axi4_slave_read_seqr_h);
      end
    end
<<<<<<< HEAD

    // Master blocking write followed by non-blocking write
    begin: T1_BK_WRITE
      for (int i = 0; i < 5; i++) begin
        `uvm_info(get_type_name(), $sformatf("BK_WRITE iteration %0d", i), UVM_LOW)
        axi4_master_bk_write_seq_h.start(p_sequencer.axi4_master_write_seqr_h);
        -> bk_mst_wr_done;
      end
    end
    begin: T1_NBK_WRITE
      for (int i = 0; i < 5; i++) begin
        @(bk_mst_wr_done);
=======
    begin: T1_BK_WRITE
      for (int i = 0; i < 5; i++) begin
        `uvm_info(get_type_name(), $sformatf("BK_WRITE iteration %0d", i), UVM_LOW)

        axi4_master_bk_write_seq_h.start(p_sequencer.axi4_master_write_seqr_h);
      end
    end
    begin: T2_BK_READ

      for (int i = 0; i < 3; i++) begin
        `uvm_info(get_type_name(), $sformatf("BK_READ iteration %0d", i), UVM_LOW)

        axi4_master_bk_read_seq_h.start(p_sequencer.axi4_master_read_seqr_h);
      end
    end
    begin: T1_NBK_WRITE

      for (int i = 0; i < 5; i++) begin
>>>>>>> 626a33ad
        `uvm_info(get_type_name(), $sformatf("NBK_WRITE iteration %0d", i), UVM_LOW)
        axi4_master_nbk_write_seq_h.start(p_sequencer.axi4_master_write_seqr_h);
      end
    end

    // Master blocking read followed by non-blocking read
    begin: T2_BK_READ
      for (int i = 0; i < 3; i++) begin
        `uvm_info(get_type_name(), $sformatf("BK_READ iteration %0d", i), UVM_LOW)
        axi4_master_bk_read_seq_h.start(p_sequencer.axi4_master_read_seqr_h);
        -> bk_mst_rd_done;
      end
    end
    begin: T2_NBK_READ
<<<<<<< HEAD
      for (int i = 0; i < 3; i++) begin
        @(bk_mst_rd_done);
=======

      for (int i = 0; i < 3; i++) begin
>>>>>>> 626a33ad
        `uvm_info(get_type_name(), $sformatf("NBK_READ iteration %0d", i), UVM_LOW)
        axi4_master_nbk_read_seq_h.start(p_sequencer.axi4_master_read_seqr_h);
      end
    end
  join
  `uvm_info(get_type_name(), "Completed all master/slave sequences", UVM_LOW)
endtask : body

`endif
<|MERGE_RESOLUTION|>--- conflicted
+++ resolved
@@ -62,7 +62,7 @@
 
   `uvm_info(get_type_name(), $sformatf("DEBUG_MSHA :: Insdie axi4_virtual_write_read_seq"), UVM_NONE); 
 
-<<<<<<< HEAD
+
   // Run a limited number of slave and master sequences.  Events are used
   // to serialize the blocking and non-blocking portions so that only one
   // sequence is active on a given sequencer at a time.  This mirrors the
@@ -84,36 +84,7 @@
       for (int i = 0; i < 5; i++) begin
         @(bk_sl_wr_done);
         `uvm_info(get_type_name(), $sformatf("NBK_SL_WR iteration %0d", i), UVM_LOW)
-=======
-t
-  // Run a limited number of slave and master sequences concurrently. Using a
-  // single fork/join ensures that all threads complete before the sequence
-  // exits, preventing leftover background processes from stalling subsequent
-  // tests.
-  // All threads are synchronized using a single fork/join block.  The
-  // sequence no longer spawns infinite slave threads, so once each block
-  // finishes the virtual sequence can return and the test ends normally.
-  fork
-    begin : T1_BK_SL_WR
-      for (int i = 0; i < 5; i++) begin
-        `uvm_info(get_type_name(), $sformatf("BK_SL_WR iteration %0d", i), UVM_LOW)
 
-        axi4_slave_bk_write_seq_h.start(p_sequencer.axi4_slave_write_seqr_h);
-      end
-    end
-    begin : T2_BK_SL_RD
-
-        `uvm_info(get_type_name(), $sformatf("BK_SL_RD iteration %0d", i), UVM_LOW)
-
-        axi4_slave_bk_read_seq_h.start(p_sequencer.axi4_slave_read_seqr_h);
-      end
-    end
-    begin : T1_NBK_SL_WR
-
-      for (int i = 0; i < 5; i++) begin
-        `uvm_info(get_type_name(), $sformatf("NBK_SL_WR iteration %0d", i), UVM_LOW)
-
->>>>>>> 626a33ad
         axi4_slave_nbk_write_seq_h.start(p_sequencer.axi4_slave_write_seqr_h);
       end
     end
@@ -127,18 +98,15 @@
       end
     end
     begin : T2_NBK_SL_RD
-<<<<<<< HEAD
+
       for (int i = 0; i < 3; i++) begin
         @(bk_sl_rd_done);
-=======
 
-      for (int i = 0; i < 3; i++) begin
->>>>>>> 626a33ad
         `uvm_info(get_type_name(), $sformatf("NBK_SL_RD iteration %0d", i), UVM_LOW)
         axi4_slave_nbk_read_seq_h.start(p_sequencer.axi4_slave_read_seqr_h);
       end
     end
-<<<<<<< HEAD
+
 
     // Master blocking write followed by non-blocking write
     begin: T1_BK_WRITE
@@ -151,26 +119,6 @@
     begin: T1_NBK_WRITE
       for (int i = 0; i < 5; i++) begin
         @(bk_mst_wr_done);
-=======
-    begin: T1_BK_WRITE
-      for (int i = 0; i < 5; i++) begin
-        `uvm_info(get_type_name(), $sformatf("BK_WRITE iteration %0d", i), UVM_LOW)
-
-        axi4_master_bk_write_seq_h.start(p_sequencer.axi4_master_write_seqr_h);
-      end
-    end
-    begin: T2_BK_READ
-
-      for (int i = 0; i < 3; i++) begin
-        `uvm_info(get_type_name(), $sformatf("BK_READ iteration %0d", i), UVM_LOW)
-
-        axi4_master_bk_read_seq_h.start(p_sequencer.axi4_master_read_seqr_h);
-      end
-    end
-    begin: T1_NBK_WRITE
-
-      for (int i = 0; i < 5; i++) begin
->>>>>>> 626a33ad
         `uvm_info(get_type_name(), $sformatf("NBK_WRITE iteration %0d", i), UVM_LOW)
         axi4_master_nbk_write_seq_h.start(p_sequencer.axi4_master_write_seqr_h);
       end
@@ -185,13 +133,10 @@
       end
     end
     begin: T2_NBK_READ
-<<<<<<< HEAD
+
       for (int i = 0; i < 3; i++) begin
         @(bk_mst_rd_done);
-=======
 
-      for (int i = 0; i < 3; i++) begin
->>>>>>> 626a33ad
         `uvm_info(get_type_name(), $sformatf("NBK_READ iteration %0d", i), UVM_LOW)
         axi4_master_nbk_read_seq_h.start(p_sequencer.axi4_master_read_seqr_h);
       end
