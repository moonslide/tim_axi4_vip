--- conflicted
+++ resolved
@@ -62,7 +62,7 @@
 
   `uvm_info(get_type_name(), $sformatf("DEBUG_MSHA :: Insdie axi4_virtual_write_read_seq"), UVM_NONE); 
 
-<<<<<<< HEAD
+t
   // Run a limited number of slave and master sequences concurrently. Using a
   // single fork/join ensures that all threads complete before the sequence
   // exits, preventing leftover background processes from stalling subsequent
@@ -74,39 +74,27 @@
     begin : T1_BK_SL_WR
       for (int i = 0; i < 5; i++) begin
         `uvm_info(get_type_name(), $sformatf("BK_SL_WR iteration %0d", i), UVM_LOW)
-=======
-  // Run a limited number of slave sequences to avoid infinite background
-  // threads which prevented the test from completing.  The slave sequences
-  // now mirror the number of master transactions issued below.
-  fork
-    begin : T1_BK_SL_WR
-      repeat(5) begin
->>>>>>> a915c00f
+
         axi4_slave_bk_write_seq_h.start(p_sequencer.axi4_slave_write_seqr_h);
       end
     end
     begin : T2_BK_SL_RD
-<<<<<<< HEAD
-      for (int i = 0; i < 3; i++) begin
+
         `uvm_info(get_type_name(), $sformatf("BK_SL_RD iteration %0d", i), UVM_LOW)
-=======
-      repeat(3) begin
->>>>>>> a915c00f
+
         axi4_slave_bk_read_seq_h.start(p_sequencer.axi4_slave_read_seqr_h);
       end
     end
     begin : T1_NBK_SL_WR
-<<<<<<< HEAD
+
       for (int i = 0; i < 5; i++) begin
         `uvm_info(get_type_name(), $sformatf("NBK_SL_WR iteration %0d", i), UVM_LOW)
-=======
-      repeat(5) begin
->>>>>>> a915c00f
+
         axi4_slave_nbk_write_seq_h.start(p_sequencer.axi4_slave_write_seqr_h);
       end
     end
     begin : T2_NBK_SL_RD
-<<<<<<< HEAD
+
       for (int i = 0; i < 3; i++) begin
         `uvm_info(get_type_name(), $sformatf("NBK_SL_RD iteration %0d", i), UVM_LOW)
         axi4_slave_nbk_read_seq_h.start(p_sequencer.axi4_slave_read_seqr_h);
@@ -115,48 +103,29 @@
     begin: T1_BK_WRITE
       for (int i = 0; i < 5; i++) begin
         `uvm_info(get_type_name(), $sformatf("BK_WRITE iteration %0d", i), UVM_LOW)
-=======
-      repeat(3) begin
-        axi4_slave_nbk_read_seq_h.start(p_sequencer.axi4_slave_read_seqr_h);
-      end
-    end
-  join_none
 
-
-  fork
-    begin: T1_BK_WRITE
-      repeat(5) begin
->>>>>>> a915c00f
         axi4_master_bk_write_seq_h.start(p_sequencer.axi4_master_write_seqr_h);
       end
     end
     begin: T2_BK_READ
-<<<<<<< HEAD
+
       for (int i = 0; i < 3; i++) begin
         `uvm_info(get_type_name(), $sformatf("BK_READ iteration %0d", i), UVM_LOW)
-=======
-      repeat(3) begin
->>>>>>> a915c00f
+
         axi4_master_bk_read_seq_h.start(p_sequencer.axi4_master_read_seqr_h);
       end
     end
     begin: T1_NBK_WRITE
-<<<<<<< HEAD
+
       for (int i = 0; i < 5; i++) begin
         `uvm_info(get_type_name(), $sformatf("NBK_WRITE iteration %0d", i), UVM_LOW)
-=======
-      repeat(5) begin
->>>>>>> a915c00f
         axi4_master_nbk_write_seq_h.start(p_sequencer.axi4_master_write_seqr_h);
       end
     end
     begin: T2_NBK_READ
-<<<<<<< HEAD
+
       for (int i = 0; i < 3; i++) begin
         `uvm_info(get_type_name(), $sformatf("NBK_READ iteration %0d", i), UVM_LOW)
-=======
-      repeat(3) begin
->>>>>>> a915c00f
         axi4_master_nbk_read_seq_h.start(p_sequencer.axi4_master_read_seqr_h);
       end
     end
