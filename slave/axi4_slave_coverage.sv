--- conflicted
+++ resolved
@@ -169,7 +169,7 @@
       bins READ_DECERR = {3};
     }
 
-<<<<<<< HEAD
+
     // Legal address widths span from 1 to 64 bits.  Create a bin for
     // every value so that coverage reflects exactly which widths were used.
     ADDR_WIDTH_CP : coverpoint cfg.addr_width {
@@ -186,15 +186,7 @@
       bins DW_256  = {256};
       bins DW_512  = {512};
       bins DW_1024 = {1024};
-=======
-    ADDR_WIDTH_CP : coverpoint cfg.addr_width {
-      option.auto_bin_max = 64;
-    }
-
-    DATA_WIDTH_CP : coverpoint cfg.data_width {
-      option.auto_bin_max = 8;
->>>>>>> 71963c05
-    }
+
     
     TRANSFER_TYPE_CP : coverpoint packet.transfer_type {
       option.comment = "transfer type";
