`ifndef AXI4_BASE_TEST_INCLUDED_
`define AXI4_BASE_TEST_INCLUDED_

//--------------------------------------------------------------------------------------------
// Class: axi4_base_test
// axi4_base test has the test scenarios for testbench which has the env, config, etc.
// Sequences are created and started in the test
//--------------------------------------------------------------------------------------------
class axi4_base_test extends uvm_test;
  
  `uvm_component_utils(axi4_base_test)

  // Variable: e_cfg_h
  // Declaring environment config handle
  axi4_env_config axi4_env_cfg_h;

  // Variable: axi4_env_h
  // Handle for environment 
  axi4_env axi4_env_h;

  //-------------------------------------------------------
  // Externally defined Tasks and Functions
  //-------------------------------------------------------
  extern function new(string name = "axi4_base_test", uvm_component parent = null);
  extern virtual function void build_phase(uvm_phase phase);
  extern virtual function void setup_axi4_env_cfg();
  extern virtual function void setup_axi4_master_agent_cfg();
  extern virtual local function void set_and_display_master_config();
  extern virtual function void setup_axi4_slave_agent_cfg();
  extern virtual local function void set_and_display_slave_config();
  extern virtual function void end_of_elaboration_phase(uvm_phase phase);
  extern virtual task run_phase(uvm_phase phase);

endclass : axi4_base_test

//--------------------------------------------------------------------------------------------
// Construct: new
//  Initializes class object
//
// Parameters:
//  name - axi4_base_test
//  parent - parent under which this component is created
//--------------------------------------------------------------------------------------------
function axi4_base_test::new(string name = "axi4_base_test",uvm_component parent = null);
  super.new(name, parent);
endfunction : new

//--------------------------------------------------------------------------------------------
// Function: build_phase
//  Create required ports
//
// Parameters:
//  phase - uvm phase
//--------------------------------------------------------------------------------------------
function void axi4_base_test::build_phase(uvm_phase phase);
  super.build_phase(phase);
  // Setup the environemnt cfg 
  setup_axi4_env_cfg();
  // Create the environment
  axi4_env_h = axi4_env::type_id::create("axi4_env_h",this);
endfunction : build_phase


//--------------------------------------------------------------------------------------------
// Function: setup_axi4_env_cfg
// Setup the environment configuration with the required values
// and store the handle into the config_db
//--------------------------------------------------------------------------------------------
function void axi4_base_test:: setup_axi4_env_cfg();
  axi4_env_cfg_h = axi4_env_config::type_id::create("axi4_env_cfg_h");
 
  axi4_env_cfg_h.has_scoreboard = 1;
  axi4_env_cfg_h.has_virtual_seqr = 1;
  axi4_env_cfg_h.no_of_masters = NO_OF_MASTERS;
  axi4_env_cfg_h.no_of_slaves = NO_OF_SLAVES;
  axi4_env_cfg_h.master_address_width = new[NO_OF_MASTERS];
  axi4_env_cfg_h.master_data_width    = new[NO_OF_MASTERS];
  foreach(axi4_env_cfg_h.master_address_width[i]) begin
    axi4_env_cfg_h.master_address_width[i] = ADDRESS_WIDTH;
    axi4_env_cfg_h.master_data_width[i]    = DATA_WIDTH;
  end

  axi4_env_cfg_h.slave_address_width  = new[NO_OF_SLAVES];
  axi4_env_cfg_h.slave_data_width     = new[NO_OF_SLAVES];
  foreach(axi4_env_cfg_h.slave_address_width[i]) begin
    axi4_env_cfg_h.slave_address_width[i] = ADDRESS_WIDTH;
    axi4_env_cfg_h.slave_data_width[i]    = DATA_WIDTH;
  end

  // Setup the axi4_master agent cfg 
  setup_axi4_master_agent_cfg();
  set_and_display_master_config();

  // Setup the axi4_slave agent cfg 
  setup_axi4_slave_agent_cfg();
  set_and_display_slave_config();

  axi4_env_cfg_h.write_read_mode_h = WRITE_READ_DATA;

  // set method for axi4_env_cfg
  uvm_config_db #(axi4_env_config)::set(this,"*","axi4_env_config",axi4_env_cfg_h);
  `uvm_info(get_type_name(),$sformatf("\nAXI4_ENV_CONFIG\n%s",axi4_env_cfg_h.sprint()),UVM_LOW);
endfunction: setup_axi4_env_cfg

//--------------------------------------------------------------------------------------------
// Function: setup_axi4_master_agent_cfg
// Setup the axi4_master agent configuration with the required values
// and store the handle into the config_db
//--------------------------------------------------------------------------------------------
function void axi4_base_test::setup_axi4_master_agent_cfg();
  bit [63:0]local_min_address;
  bit [63:0]local_max_address;
  axi4_env_cfg_h.axi4_master_agent_cfg_h = new[axi4_env_cfg_h.no_of_masters];
  foreach(axi4_env_cfg_h.axi4_master_agent_cfg_h[i])begin
    axi4_env_cfg_h.axi4_master_agent_cfg_h[i] =
    axi4_master_agent_config::type_id::create($sformatf("axi4_master_agent_cfg_h[%0d]",i));
    axi4_env_cfg_h.axi4_master_agent_cfg_h[i].is_active   = uvm_active_passive_enum'(UVM_ACTIVE);
    axi4_env_cfg_h.axi4_master_agent_cfg_h[i].has_coverage = 1;
    axi4_env_cfg_h.axi4_master_agent_cfg_h[i].qos_mode_type = QOS_MODE_DISABLE;
    axi4_env_cfg_h.axi4_master_agent_cfg_h[i].address_width = axi4_env_cfg_h.master_address_width[i];
    axi4_env_cfg_h.axi4_master_agent_cfg_h[i].data_width    = axi4_env_cfg_h.master_data_width[i];
<<<<<<< HEAD
=======

>>>>>>> 483ed514
  end

  for(int i =0; i<NO_OF_SLAVES; i++) begin
    if(i == 0) begin  
      axi4_env_cfg_h.axi4_master_agent_cfg_h[i].master_min_addr_range(i,0);
      local_min_address = axi4_env_cfg_h.axi4_master_agent_cfg_h[i].master_min_addr_range_array[i];
      axi4_env_cfg_h.axi4_master_agent_cfg_h[i].master_max_addr_range(i,2**(SLAVE_MEMORY_SIZE)-1 );
      local_max_address = axi4_env_cfg_h.axi4_master_agent_cfg_h[i].master_max_addr_range_array[i];
    end
    else begin
      axi4_env_cfg_h.axi4_master_agent_cfg_h[i].master_min_addr_range(i,local_max_address + SLAVE_MEMORY_GAP);
      local_min_address = axi4_env_cfg_h.axi4_master_agent_cfg_h[i].master_min_addr_range_array[i];
      axi4_env_cfg_h.axi4_master_agent_cfg_h[i].master_max_addr_range(i,local_max_address+ 2**(SLAVE_MEMORY_SIZE)-1 + 
                                                                      SLAVE_MEMORY_GAP);
      local_max_address = axi4_env_cfg_h.axi4_master_agent_cfg_h[i].master_max_addr_range_array[i];
    end
  end
endfunction: setup_axi4_master_agent_cfg

//--------------------------------------------------------------------------------------------
// Using this function for setting the master config to database
//--------------------------------------------------------------------------------------------
function void axi4_base_test::set_and_display_master_config();
  foreach(axi4_env_cfg_h.axi4_master_agent_cfg_h[i])begin
    uvm_config_db#(axi4_master_agent_config)::set(this,"*env*",$sformatf("axi4_master_agent_config[%0d]",i),axi4_env_cfg_h.axi4_master_agent_cfg_h[i]);
   `uvm_info(get_type_name(),$sformatf("\nAXI4_MASTER_CONFIG[%0d]\n%s",i,axi4_env_cfg_h.axi4_master_agent_cfg_h[i].sprint()),UVM_LOW);
 end
endfunction: set_and_display_master_config

//--------------------------------------------------------------------------------------------
// Function: setup_axi4_slave_agents_cfg
// Setup the axi4_slave agent(s) configuration with the required values
// and store the handle into the config_db
//--------------------------------------------------------------------------------------------
function void axi4_base_test::setup_axi4_slave_agent_cfg();
  axi4_env_cfg_h.axi4_slave_agent_cfg_h = new[axi4_env_cfg_h.no_of_slaves];
  foreach(axi4_env_cfg_h.axi4_slave_agent_cfg_h[i])begin
    axi4_env_cfg_h.axi4_slave_agent_cfg_h[i] =
    axi4_slave_agent_config::type_id::create($sformatf("axi4_slave_agent_cfg_h[%0d]",i));
    axi4_env_cfg_h.axi4_slave_agent_cfg_h[i].slave_id = i;
    axi4_env_cfg_h.axi4_slave_agent_cfg_h[i].min_address = axi4_env_cfg_h.axi4_master_agent_cfg_h[i].
                                                           master_min_addr_range_array[i];
    axi4_env_cfg_h.axi4_slave_agent_cfg_h[i].max_address = axi4_env_cfg_h.axi4_master_agent_cfg_h[i].
                                                           master_max_addr_range_array[i];
    axi4_env_cfg_h.axi4_slave_agent_cfg_h[i].maximum_transactions = 3;
    axi4_env_cfg_h.axi4_slave_agent_cfg_h[i].read_data_mode = RANDOM_DATA_MODE;
    axi4_env_cfg_h.axi4_slave_agent_cfg_h[i].slave_response_mode = RESP_IN_ORDER;
    axi4_env_cfg_h.axi4_slave_agent_cfg_h[i].qos_mode_type = QOS_MODE_DISABLE;
    axi4_env_cfg_h.axi4_slave_agent_cfg_h[i].address_width = axi4_env_cfg_h.slave_address_width[i];
    axi4_env_cfg_h.axi4_slave_agent_cfg_h[i].data_width    = axi4_env_cfg_h.slave_data_width[i];
<<<<<<< HEAD
=======

>>>>>>> 483ed514

    
    if(SLAVE_AGENT_ACTIVE === 1) begin
      axi4_env_cfg_h.axi4_slave_agent_cfg_h[i].is_active = uvm_active_passive_enum'(UVM_ACTIVE);
    end
    else begin
      axi4_env_cfg_h.axi4_slave_agent_cfg_h[i].is_active = uvm_active_passive_enum'(UVM_PASSIVE);
    end 
    axi4_env_cfg_h.axi4_slave_agent_cfg_h[i].has_coverage = 1; 
    
  end
endfunction: setup_axi4_slave_agent_cfg

//--------------------------------------------------------------------------------------------
// Using this function for setting the slave config to database
//--------------------------------------------------------------------------------------------
function void axi4_base_test::set_and_display_slave_config();
  foreach(axi4_env_cfg_h.axi4_slave_agent_cfg_h[i])begin
    uvm_config_db #(axi4_slave_agent_config)::set(this,"*env*",$sformatf("axi4_slave_agent_config[%0d]",i), axi4_env_cfg_h.axi4_slave_agent_cfg_h[i]);   
    uvm_config_db #(read_data_type_mode_e)::set(this,"*","read_data_mode",axi4_env_cfg_h.axi4_slave_agent_cfg_h[i].read_data_mode);   
   `uvm_info(get_type_name(),$sformatf("\nAXI4_SLAVE_CONFIG[%0d]\n%s",i,axi4_env_cfg_h.axi4_slave_agent_cfg_h[i].sprint()),UVM_LOW);
 end
endfunction: set_and_display_slave_config
//--------------------------------------------------------------------------------------------
// Function: end_of_elaboration_phase
// Used for printing the testbench topology
//
// Parameters:
//  phase - uvm phase
//--------------------------------------------------------------------------------------------
function void axi4_base_test::end_of_elaboration_phase(uvm_phase phase);
  uvm_top.print_topology();
  uvm_test_done.set_drain_time(this,3000ns);
endfunction : end_of_elaboration_phase

//--------------------------------------------------------------------------------------------
// Task: run_phase
// Used for giving basic delay for simulation 
//
// Parameters:
//  phase - uvm phase
//--------------------------------------------------------------------------------------------
task axi4_base_test::run_phase(uvm_phase phase);

  phase.raise_objection(this, "axi4_base_test");

  `uvm_info(get_type_name(), $sformatf("Inside BASE_TEST"), UVM_NONE);
  super.run_phase(phase);
  #100;
  `uvm_info(get_type_name(), $sformatf("Done BASE_TEST"), UVM_NONE);
  phase.drop_objection(this);

endtask : run_phase

`endif
<|MERGE_RESOLUTION|>--- conflicted
+++ resolved
@@ -119,10 +119,7 @@
     axi4_env_cfg_h.axi4_master_agent_cfg_h[i].qos_mode_type = QOS_MODE_DISABLE;
     axi4_env_cfg_h.axi4_master_agent_cfg_h[i].address_width = axi4_env_cfg_h.master_address_width[i];
     axi4_env_cfg_h.axi4_master_agent_cfg_h[i].data_width    = axi4_env_cfg_h.master_data_width[i];
-<<<<<<< HEAD
-=======
-
->>>>>>> 483ed514
+
   end
 
   for(int i =0; i<NO_OF_SLAVES; i++) begin
@@ -173,10 +170,7 @@
     axi4_env_cfg_h.axi4_slave_agent_cfg_h[i].qos_mode_type = QOS_MODE_DISABLE;
     axi4_env_cfg_h.axi4_slave_agent_cfg_h[i].address_width = axi4_env_cfg_h.slave_address_width[i];
     axi4_env_cfg_h.axi4_slave_agent_cfg_h[i].data_width    = axi4_env_cfg_h.slave_data_width[i];
-<<<<<<< HEAD
-=======
-
->>>>>>> 483ed514
+
 
     
     if(SLAVE_AGENT_ACTIVE === 1) begin
