--- conflicted
+++ resolved
@@ -25,10 +25,7 @@
   // Number of masters connected to the AXI interface
   int no_of_masters;
 
-<<<<<<< HEAD
-=======
 
->>>>>>> 483ed514
   // Variable: master_address_width
   // Array storing address width for each master. Default value is ADDRESS_WIDTH
   int master_address_width[];
@@ -55,10 +52,7 @@
   }
 
 
-<<<<<<< HEAD
-=======
 
->>>>>>> 483ed514
   // Variable: master_agent_cfg_h
   // Handle for axi4 master agent configuration
   axi4_master_agent_config axi4_master_agent_cfg_h[];
